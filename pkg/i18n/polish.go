package i18n

import (
	"github.com/nicksnyder/go-i18n/v2/i18n"
	"golang.org/x/text/language"
)

func addPolish(i18nObject *i18n.Bundle) error {

	return i18nObject.AddMessages(language.Polish,
		&i18n.Message{
			ID:    "NotEnoughSpace",
			Other: "Za mało miejsca do wyświetlenia paneli",
		}, &i18n.Message{
			ID:    "DiffTitle",
			Other: "Różnice",
		}, &i18n.Message{
			ID:    "FilesTitle",
			Other: "Pliki",
		}, &i18n.Message{
			ID:    "BranchesTitle",
			Other: "Gałęzie",
		}, &i18n.Message{
			ID:    "CommitsTitle",
			Other: "Commity",
		}, &i18n.Message{
			ID:    "StashTitle",
			Other: "Schowek",
		}, &i18n.Message{
			ID:    "CommitMessage",
			Other: "Wiadomość commita",
		}, &i18n.Message{
			ID:    "CommitChanges",
			Other: "commituj zmiany",
		}, &i18n.Message{
			ID:    "CommitChangesWithEditor",
			Other: "commituj zmiany używając edytora z gita",
		}, &i18n.Message{
			ID:    "StatusTitle",
			Other: "Status",
		}, &i18n.Message{
			ID:    "GlobalTitle",
			Other: "Globalne",
		}, &i18n.Message{
			ID:    "navigate",
			Other: "nawiguj",
		}, &i18n.Message{
			ID:    "menu",
			Other: "menu",
		}, &i18n.Message{
			ID:    "execute",
			Other: "wykonaj",
		}, &i18n.Message{
			ID:    "stashFiles",
			Other: "przechowaj pliki",
		}, &i18n.Message{
			ID:    "open",
			Other: "otwórz",
		}, &i18n.Message{
			ID:    "ignore",
			Other: "ignoruj",
		}, &i18n.Message{
			ID:    "delete",
			Other: "usuń",
		}, &i18n.Message{
			ID:    "toggleStaged",
			Other: "przełącz zatwierdzenie",
		}, &i18n.Message{
			ID:    "toggleStagedAll",
			Other: "przełącz wszystkie zatwierdzenia",
		}, &i18n.Message{
			ID:    "refresh",
			Other: "odśwież",
		}, &i18n.Message{
			ID:    "addPatch",
			Other: "dodaj łatkę",
		}, &i18n.Message{
			ID:    "edit",
			Other: "edytuj",
		}, &i18n.Message{
			ID:    "scroll",
			Other: "przewiń",
		}, &i18n.Message{
			ID:    "abortMerge",
			Other: "o scalaniu",
		}, &i18n.Message{
			ID:    "resolveMergeConflicts",
			Other: "rozwiąż konflikty scalania",
		}, &i18n.Message{
			ID:    "checkout",
			Other: "przełącz",
		}, &i18n.Message{
			ID:    "NoChangedFiles",
			Other: "Brak zmienionych plików",
		}, &i18n.Message{
			ID:    "FileHasNoUnstagedChanges",
			Other: "Plik nie zawiera żadnych nieopublikowanych zmian do dodania",
		}, &i18n.Message{
			ID:    "CannotGitAdd",
			Other: "Nie można git add --patch nieśledzonych plików",
		}, &i18n.Message{
			ID:    "CantIgnoreTrackFiles",
			Other: "Nie można zignorować nieśledzonych plików",
		}, &i18n.Message{
			ID:    "NoStagedFilesToCommit",
			Other: "Brak zatwierdzonych plików do commita",
		}, &i18n.Message{
			ID:    "NoFilesDisplay",
			Other: "Brak pliku do wyświetlenia",
		}, &i18n.Message{
			ID:    "PullWait",
			Other: "Wciąganie zmian...",
		}, &i18n.Message{
			ID:    "PushWait",
			Other: "Wypychanie zmian...",
		}, &i18n.Message{
			ID:    "FileNoMergeCons",
			Other: "Ten plik nie powoduje konfliktów scalania",
		}, &i18n.Message{
			ID:    "SureResetHardHead",
			Other: "Jesteś pewny, że chcesz wykonać `reset --hard HEAD`? Możesz stracić wprowadzone zmiany",
		}, &i18n.Message{
			ID:    "SureTo",
			Other: "Jesteś pewny, że chcesz {{.deleteVerb}} {{.fileName}} (stracisz swoje wprowadzone zmiany)?",
		}, &i18n.Message{
			ID:    "AlreadyCheckedOutBranch",
			Other: "Już przęłączono na tą gałąź",
		}, &i18n.Message{
			ID:    "SureForceCheckout",
			Other: "Jesteś pewny, że chcesz wymusić przełączenie? Stracisz wszystkie lokalne zmiany",
		}, &i18n.Message{
			ID:    "ForceCheckoutBranch",
			Other: "Wymuś przełączenie gałęzi",
		}, &i18n.Message{
			ID:    "BranchName",
			Other: "Nazwa gałęzi",
		}, &i18n.Message{
			ID:    "NewBranchNameBranchOff",
			Other: "Nazwa nowej gałęzi (gałąź na bazie {{.branchName}})",
		}, &i18n.Message{
			ID:    "CantDeleteCheckOutBranch",
			Other: "Nie możesz usunąć obecnej przełączonej gałęzi!",
		}, &i18n.Message{
			ID:    "DeleteBranch",
			Other: "Usuń gałąź",
		}, &i18n.Message{
			ID:    "DeleteBranchMessage",
			Other: "Jesteś pewien, że chcesz usunąć gałąź {{.selectedBranchName}} ?",
		}, &i18n.Message{
			ID:    "ForceDeleteBranchMessage",
			Other: "Na pewno wymusić usunięcie gałęzi {{.selectedBranchName}}?",
		}, &i18n.Message{
			ID:    "CantMergeBranchIntoItself",
			Other: "Nie możesz scalić gałęzi do samej siebie",
		}, &i18n.Message{
			ID:    "forceCheckout",
			Other: "wymuś przełączenie",
		}, &i18n.Message{
			ID:    "merge",
			Other: "scal",
		}, &i18n.Message{
			ID:    "checkoutByName",
			Other: "przełącz używając nazwy",
		}, &i18n.Message{
			ID:    "newBranch",
			Other: "nowa gałąź",
		}, &i18n.Message{
			ID:    "deleteBranch",
			Other: "usuń gałąź",
		}, &i18n.Message{
			ID:    "forceDeleteBranch",
			Other: "usuń gałąź (wymuś)",
		}, &i18n.Message{
			ID:    "NoBranchesThisRepo",
			Other: "Brak gałęzi dla tego repozytorium",
		}, &i18n.Message{
			ID:    "NoTrackingThisBranch",
			Other: "Brak śledzenia dla tej gałęzi",
		}, &i18n.Message{
			ID:    "CommitWithoutMessageErr",
			Other: "Nie możesz commitować bez podania wiadomości",
		}, &i18n.Message{
			ID:    "CloseConfirm",
			Other: "{{.keyBindClose}}: zamknij, {{.keyBindConfirm}}: potwierdź",
		}, &i18n.Message{
			ID:    "close",
			Other: "zamknij",
		}, &i18n.Message{
			ID:    "SureResetThisCommit",
			Other: "Jesteś pewny, że chcesz zresetować ten commit?",
		}, &i18n.Message{
			ID:    "ResetToCommit",
			Other: "Zresetuj, aby commitować",
		}, &i18n.Message{
			ID:    "squashDown",
			Other: "ściśnij w dół",
		}, &i18n.Message{
			ID:    "rename",
			Other: "przemianuj",
		}, &i18n.Message{
			ID:    "resetToThisCommit",
			Other: "zresetuj do tego commita",
		}, &i18n.Message{
			ID:    "fixupCommit",
			Other: "napraw commit",
		}, &i18n.Message{
			ID:    "NoCommitsThisBranch",
			Other: "Brak commitów dla tej gałęzi",
		}, &i18n.Message{
			ID:    "OnlySquashTopmostCommit",
			Other: "Można tylko ścisnąć najwyższy commit",
		}, &i18n.Message{
			ID:    "YouNoCommitsToSquash",
			Other: "Nie masz commitów do ściśnięcia",
		}, &i18n.Message{
			ID:    "CantFixupWhileUnstagedChanges",
			Other: "Nie można wykonać naprawy, kiedy istnieją niezatwierdzone zmiany",
		}, &i18n.Message{
			ID:    "Fixup",
			Other: "Napraw",
		}, &i18n.Message{
			ID:    "SureFixupThisCommit",
			Other: "Jesteś pewny, ze chcesz naprawić ten commit? Commit poniżej zostanie ściśnięty w górę wraz z tym",
		}, &i18n.Message{
			ID:    "OnlyRenameTopCommit",
			Other: "Można przmianować tylko najwyższy commit",
		}, &i18n.Message{
			ID:    "renameCommit",
			Other: "przemianuj commit",
		}, &i18n.Message{
			ID:    "renameCommitEditor",
			Other: "przemianuj commit w edytorze",
		}, &i18n.Message{
			ID:    "PotentialErrInGetselectedCommit",
			Other: "potencjalny błąd w getSelected Commit (niedopasowane ui i stan)",
		}, &i18n.Message{
			ID:    "NoCommitsThisBranch",
			Other: "Brak commitów dla tej gałęzi",
		}, &i18n.Message{
			ID:    "Error",
			Other: "Błąd",
		}, &i18n.Message{
			ID:    "resizingPopupPanel",
			Other: "skalowanie wyskakującego panelu",
		}, &i18n.Message{
			ID:    "RunningSubprocess",
			Other: "uruchomiony podproces",
		}, &i18n.Message{
			ID:    "selectHunk",
			Other: "wybierz kawałek",
		}, &i18n.Message{
			ID:    "navigateConflicts",
			Other: "nawiguj konflikty",
		}, &i18n.Message{
			ID:    "pickHunk",
			Other: "wybierz kawałek",
		}, &i18n.Message{
			ID:    "pickBothHunks",
			Other: "wybierz oba kawałki",
		}, &i18n.Message{
			ID:    "undo",
			Other: "cofnij",
		}, &i18n.Message{
			ID:    "pop",
			Other: "wyciągnij",
		}, &i18n.Message{
			ID:    "drop",
			Other: "porzuć",
		}, &i18n.Message{
			ID:    "apply",
			Other: "zastosuj",
		}, &i18n.Message{
			ID:    "NoStashEntries",
			Other: "Brak pozycji w schowku",
		}, &i18n.Message{
			ID:    "StashDrop",
			Other: "Porzuć schowek",
		}, &i18n.Message{
			ID:    "SureDropStashEntry",
			Other: "Jesteś pewny, że chcesz porzucić tę pozycję w schowku?",
		}, &i18n.Message{
			ID:    "NoStashTo",
			Other: "Brak schowka dla {{.method}}",
		}, &i18n.Message{
			ID:    "NoTrackedStagedFilesStash",
			Other: "Nie masz śledzonych/zatwierdzonych plików do przechowania",
		}, &i18n.Message{
			ID:    "StashChanges",
			Other: "Przechowaj zmiany",
		}, &i18n.Message{
			ID:    "IssntListOfViews",
			Other: "{{.name}} nie jest na liście widoków",
		}, &i18n.Message{
			ID:    "NoViewMachingNewLineFocusedSwitchStatement",
			Other: "Brak widoku pasującego do instrukcji przełączania newLineFocused",
		}, &i18n.Message{
			ID:    "settingPreviewsViewTo",
			Other: "ustawianie poprzedniego widoku na: {{.oldViewName}}",
		}, &i18n.Message{
			ID:    "newFocusedViewIs",
			Other: "nowy skupiony widok to {{.newFocusedView}}",
		}, &i18n.Message{
			ID:    "CantCloseConfirmationPrompt",
			Other: "Nie można zamknąć monitu potwierdzenia: {{.error}}",
		}, &i18n.Message{
			ID:    "NoChangedFiles",
			Other: "Brak zmienionych plików",
		}, &i18n.Message{
			ID:    "ClearFilePanel",
			Other: "Wyczyść panel plików",
		}, &i18n.Message{
			ID:    "MergeAborted",
			Other: "Scalanie anulowane",
		}, &i18n.Message{
<<<<<<< HEAD
			ID:    "OpenConfig",
			Other: "otwórz plik konfiguracyjny",
		}, &i18n.Message{
			ID:    "EditConfig",
			Other: "edytuj plik konfiguracyjny",
		}, &i18n.Message{
			ID:    "ForcePush",
			Other: "Wymuś wypchnięcie",
		}, &i18n.Message{
			ID:    "ForcePushPrompt",
			Other: "Twoja gałąź rozeszła się z gałęzią zdalną. Wciśnij 'esc' aby anulować lub 'enter' aby wymusić wypchnięcie.",
		}, &i18n.Message{
			ID:    "checkForUpdate",
			Other: "sprawdź aktualizacje",
		}, &i18n.Message{
			ID:    "CheckingForUpdates",
			Other: "Sprawdzanie aktualizacji...",
		}, &i18n.Message{
			ID:    "OnLatestVersionErr",
			Other: "Już posiadasz najnowszą wersję",
		}, &i18n.Message{
			ID:    "MajorVersionErr",
			Other: "Nowa wersja ({{.newVersion}}) posiada niekompatybilne zmiany w porównaniu do obecnej wersji ({{.currentVersion}})",
		}, &i18n.Message{
			ID:    "CouldNotFindBinaryErr",
			Other: "Nie można znaleźć pliku binarnego w {{.url}}",
		}, &i18n.Message{
			ID:    "AnonymousReportingTitle",
			Other: "Help make lazygit better",
		}, &i18n.Message{
			ID:    "AnonymousReportingPrompt",
			Other: "Włączyć anonimowe raportowanie błędów w celu pomocy w usprawnianiu lazygita (enter/esc)?",
		}, &i18n.Message{
			ID:    "removeFile",
			Other: `usuń jeśli nie śledzony / przełącz jeśli śledzony`,
		}, &i18n.Message{
			ID:    "editFile",
			Other: `edytuj plik`,
		}, &i18n.Message{
			ID:    "openFile",
			Other: `otwórz plik`,
		}, &i18n.Message{
			ID:    "ignoreFile",
			Other: `dodaj do .gitignore`,
		}, &i18n.Message{
			ID:    "refreshFiles",
			Other: `odśwież pliki`,
		}, &i18n.Message{
			ID:    "resetHard",
			Other: `zresetuj twardo`,
		}, &i18n.Message{
			ID:    "mergeIntoCurrentBranch",
			Other: `scal do obecnej gałęzi`,
=======
			ID:    "ConfirmQuit",
			Other: `Na pewno chcesz wyjść z programu?`,
>>>>>>> 5af03b68
		},
	)
}<|MERGE_RESOLUTION|>--- conflicted
+++ resolved
@@ -312,7 +312,6 @@
 			ID:    "MergeAborted",
 			Other: "Scalanie anulowane",
 		}, &i18n.Message{
-<<<<<<< HEAD
 			ID:    "OpenConfig",
 			Other: "otwórz plik konfiguracyjny",
 		}, &i18n.Message{
@@ -366,10 +365,9 @@
 		}, &i18n.Message{
 			ID:    "mergeIntoCurrentBranch",
 			Other: `scal do obecnej gałęzi`,
-=======
+		}, &i18n.Message{
 			ID:    "ConfirmQuit",
 			Other: `Na pewno chcesz wyjść z programu?`,
->>>>>>> 5af03b68
 		},
 	)
 }