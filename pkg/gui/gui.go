--- conflicted
+++ resolved
@@ -441,12 +441,7 @@
 	// here is a good place log some stuff
 	// if you download humanlog and do tail -f development.log | humanlog
 	// this will let you see these branches as prettified json
-<<<<<<< HEAD
-	// gui.Log.Info(utils.AsJson(gui.State.Files))
-
-=======
 	// gui.Log.Info(utils.AsJson(gui.State.Branches[0:4]))
->>>>>>> 3a607061
 	return gui.resizeCurrentPopupPanel(g)
 }
 
@@ -460,21 +455,6 @@
 	})
 }
 
-<<<<<<< HEAD
-func (gui *Gui) fetch() error {
-	gui.GitCommand.Fetch()
-	gui.refreshStatus(gui.g)
-	return nil
-}
-
-func (gui *Gui) updateLoader() error {
-	if view, _ := gui.g.View("confirmation"); view != nil {
-		content := gui.trimmedContent(view)
-		if strings.Contains(content, "...") {
-			staticContent := strings.Split(content, "...")[0] + "..."
-			if err := gui.renderString(gui.g, "confirmation", staticContent+" "+utils.Loader()); err != nil {
-				return err
-=======
 func (gui *Gui) fetch(g *gocui.Gui, v *gocui.View, canAskForCredentials bool) (unamePassOpend bool, err error) {
 	unamePassOpend = false
 	err = gui.GitCommand.Fetch(func(passOrUname string) string {
@@ -504,7 +484,6 @@
 				if err := gui.setViewContent(g, view, staticContent+" "+utils.Loader()); err != nil {
 					return err
 				}
->>>>>>> 3a607061
 			}
 		}
 		return nil
@@ -552,12 +531,6 @@
 		return err
 	}
 
-<<<<<<< HEAD
-	gui.goEvery(time.Second*60, gui.fetch)
-	gui.goEvery(time.Second*2, gui.refreshFiles)
-	gui.goEvery(time.Millisecond*50, gui.updateLoader)
-	gui.goEvery(time.Millisecond*50, gui.renderAppStatus)
-=======
 	if gui.Config.GetUserConfig().GetString("reporting") == "undetermined" {
 		gui.waitForIntro.Add(2)
 	} else {
@@ -583,7 +556,6 @@
 	gui.goEvery(g, time.Second*10, gui.refreshFiles)
 	gui.goEvery(g, time.Millisecond*50, gui.updateLoader)
 	gui.goEvery(g, time.Millisecond*50, gui.renderAppStatus)
->>>>>>> 3a607061
 
 	g.SetManagerFunc(gui.layout)
 
